from ragbuilder.rag_templates.top_n_templates import top_n_templates
#use below for testing templates
# from ragbuilder.rag_templates.template_testing import top_n_templates
# from ragbuilder.rag_templates.langchain_templates import nuancedCombos
import ragbuilder.rag_templates.langchain_templates as lc_templates
# from ragbuilder.langchain_module.rag import mergerag as rag
from ragbuilder.langchain_module.rag import getCode as rag
# from ragbuilder.router import router 
from ragbuilder.langchain_module.common import setup_logging, progress_state, LOG_LEVEL
import logging
import json
import openai
import optuna
from optuna.storages import RDBStorage
from optuna.trial import TrialState
from tenacity import retry, stop_after_attempt, wait_random_exponential, before_sleep_log, retry_if_exception_type, retry_if_result
from skopt import gp_minimize
from skopt.utils import use_named_args
from skopt.callbacks import DeltaXStopper
setup_logging()
from ragbuilder import eval
from dotenv import load_dotenv
# Load environment variables from the .env file (if present)
import os
current_working_directory = os.getcwd()
    # Construct the path to the .env file in the current working directory
dotenv_path = os.path.join(current_working_directory, '.env')
load_dotenv(dotenv_path)
logger = logging.getLogger("ragbuilder")
# For loading Synthetic Data
import pandas as pd
from datasets import Dataset
from langchain_openai import OpenAIEmbeddings,ChatOpenAI
from ragas import RunConfig
RUN_CONFIG_TIMEOUT = int(os.getenv('RUN_CONFIG_TIMEOUT', '240'))
RUN_CONFIG_MAX_WORKERS = int(os.getenv('RUN_CONFIG_MAX_WORKERS', '16'))
RUN_CONFIG_MAX_WAIT = int(os.getenv('RUN_CONFIG_MAX_WAIT', '180'))
RUN_CONFIG_MAX_RETRIES = int(os.getenv('RUN_CONFIG_MAX_RETRIES', '10'))
RUN_CONFIG_IS_ASYNC = os.getenv('RUN_CONFIG_IS_ASYNC', 'true').lower() == 'true'
BAYESIAN_RUNS=50
DATABASE = 'eval.db' #TODO: Define this in common.py
# Imports needed for Executing the Generated Code
from operator import itemgetter
from langchain import hub
from langchain_core.output_parsers import StrOutputParser
from langchain_core.runnables import RunnablePassthrough, RunnableParallel, RunnableLambda
import singlestoredb as s2
load_dotenv()

# Get the database URL from the environment variable
SINGLESTOREDB_URL = os.getenv("SINGLESTOREDB_URL")
PGVECTOR_CONNECTION_STRING = os.getenv("PGVECTOR_CONNECTION_STRING")
MILVUS_CONNECTION_STRING = os.getenv("MILVUS_CONNECTION_STRING")
OLLAMA_BASE_URL = os.getenv("OLLAMA_BASE_URL")
import dotenv
from langchain_community.document_loaders import *
from langchain_text_splitters import *
from langchain_community.retrievers import AmazonKendraRetriever
from langchain.retrievers import (
    ContextualCompressionRetriever,
    EnsembleRetriever,
    MergerRetriever,
    MultiQueryRetriever,
    MultiVectorRetriever,
    ParentDocumentRetriever,
    RePhraseQueryRetriever,
    SelfQueryRetriever,
    TimeWeightedVectorStoreRetriever
)
from langchain_core.documents import Document
from langchain.retrievers.document_compressors import *
from langchain_community.document_transformers import *
from langchain.retrievers.multi_query import *
from langchain_mistralai.chat_models import *
from langchain_openai import *
from langchain_mistralai import *
from langchain_huggingface import *
from langchain_experimental.text_splitter import *
from langchain_community.embeddings import *
from langchain_chroma import Chroma
from langchain_community.vectorstores import *
from langchain_pinecone import PineconeVectorStore
from langchain.storage import InMemoryStore
from langchain_groq import ChatGroq
from langchain_openai import AzureOpenAIEmbeddings, AzureChatOpenAI
from langchain_google_genai import ChatGoogleGenerativeAI,GoogleGenerativeAIEmbeddings
from langchain_google_vertexai import ChatVertexAI, VertexAIEmbeddings
from langchain_postgres.vectorstores import PGVector
from langchain_community.llms import Ollama
from langchain_ollama import ChatOllama
from langchain_community.embeddings import OllamaEmbeddings
from langchain.chains import LLMChain, HypotheticalDocumentEmbedder
from langchain.prompts import ChatPromptTemplate
from langchain.load import dumps, loads
from langchain_core.prompts import ChatPromptTemplate
from langchain_core.pydantic_v1 import BaseModel, Field
from langchain_core.output_parsers import StrOutputParser
import os
from langchain_community.graphs import Neo4jGraph
from langchain.text_splitter import MarkdownHeaderTextSplitter
from langchain_openai import ChatOpenAI
from langchain_openai import OpenAIEmbeddings
from langchain_community.vectorstores.neo4j_vector import remove_lucene_chars
from langchain_community.document_loaders import *
from dotenv import load_dotenv
from langchain_chroma import Chroma
from langchain_community.graphs.graph_document import (
    Node as BaseNode,
    Relationship as BaseRelationship,
    GraphDocument,
)
from operator import itemgetter
from langchain import hub
from langchain_core.runnables import RunnablePassthrough, RunnableParallel
from langchain.schema import Document
from typing import List, Dict, Any, Optional
from langchain.pydantic_v1 import Field, BaseModel
from langchain.docstore.document import Document
from langchain.prompts import ChatPromptTemplate
from ragbuilder.graph_utils.graph_loader import load_graph 
<<<<<<< HEAD
import chromadb
 
=======

>>>>>>> ae461c2d
# import local modules
from ragbuilder.langchain_module.retriever.retriever import *
from ragbuilder.langchain_module.loader.loader import *
from ragbuilder.langchain_module.llms.llmConfig import *
from ragbuilder.langchain_module.chunkingstrategy.langchain_chunking import *
from ragbuilder.langchain_module.embedding_model.embedding import *
from ragbuilder.langchain_module.vectordb.vectordb import *
from ragbuilder.langchain_module.common import setup_logging
import logging
#####

def get_model_obj(model_type: str, model: str, temperature: Optional[float] = None):
    if model_type == 'embedding':
        code=getEmbedding(embedding_model=model)
    elif model_type == 'llm':
        code=getLLM(retrieval_model=model, temperature=temperature)
    code_str=f"\n{code['import_string']}\n\n{code['code_string']}"
    locals_dict={}
    exec(code_str, None, locals_dict)
    return locals_dict[model_type]

def rag_builder_bayes_optmization(**kwargs):
    run_id=kwargs['run_id']
    src_data=kwargs['src_data']
    selected_templates = kwargs.get('selected_templates', [])
    vectorDB=kwargs['vectorDB']
    min_chunk_size=kwargs.get('min_chunk_size', 1000)
    max_chunk_size=kwargs.get('max_chunk_size', 1000)
    num_runs=kwargs.get('num_runs')
    other_embedding=kwargs.get('other_embedding')
    other_llm=kwargs.get('other_llm')
    logger.info(f'other_embedding={other_embedding}')
    logger.info(f'other_llm={other_llm}')
    eval_framework=kwargs.get('eval_framework') # TODO: Add this as an argument to RagEvaluator
    eval_embedding=kwargs.get('eval_embedding')
    eval_llm=kwargs.get('eval_llm')
    sota_embedding=kwargs.get('sota_embedding')
    sota_llm=kwargs.get('sota_llm')
    test_data=kwargs['test_data'] #loader_kwargs ={'source':'url','input_path': url1},
    test_df=pd.read_csv(test_data)
    test_ds = Dataset.from_pandas(test_df)
    disabled_opts=kwargs['disabled_opts']
    result=None
    # Define the configuration space
    logger.info(f"Initializing RAG parameter set...")
    lc_templates.init(vectorDB, min_chunk_size, max_chunk_size, other_embedding, other_llm)
    # configs_to_run=dict()
    cnt_templates=0
    # configs_to_run= {1:{'ragname':'simple_rag'},2:{'ragname':'semantic_chunker'},3:{'ragname':'hyde'},4:{'ragname':'hybrid_rag'},4:{'ragname':'crag'}} 
    #TODO: Add a check to see if the templates are to be included

    
    if kwargs['compare_templates']:
        # configs_to_run.update(top_n_templates)
        cnt_templates = len(selected_templates)

    if kwargs['include_granular_combos']:
        space = lc_templates.generate_config_space(exclude_elements=disabled_opts)
        logger.info(f"Config space={space}")
        cnt_combos=lc_templates.count_combos() + cnt_templates
        logger.info(f"Number of RAG combinations : {cnt_combos}")
        configs_evaluated=dict()
    
        if cnt_combos < num_runs:
            total_runs=cnt_combos
        else:
            total_runs = num_runs + cnt_templates
    else:
        logger.info(f"Number of RAG combinations : {cnt_templates}")
        total_runs = cnt_templates
    
    progress_state.set_total_runs(total_runs)

    # Run Templates first if templates have been selected
    # configs_to_run= {1:{'ragname':'simple_rag'}}
    for key in selected_templates:
        val = top_n_templates[key]
        progress_state.increment_progress()
        logger.info(f"Running: {progress_state.get_progress()['current_run']}/{progress_state.get_progress()['total_runs']}")
        logger.info(f"SOTA template: {key}: {val['description']}")
        # logger.info(f"Template:{key}: {val['description']}:{val['retrieval_model']}")
        print(val)
        val['loader_kwargs']=src_data
        val['embedding_kwargs']={'embedding_model': sota_embedding}
        val['llm']=sota_llm
        val['run_id']=run_id
        rag_builder=SOTARAGBuilder(val)
        run_config=RunConfig(timeout=RUN_CONFIG_TIMEOUT, max_workers=RUN_CONFIG_MAX_WORKERS, max_wait=RUN_CONFIG_MAX_WAIT, max_retries=RUN_CONFIG_MAX_RETRIES)
        # logger.info(f"{repr(run_config)}")
        # time.sleep(30)
        # result=0
        logger.info(f"Evaluating RAG Config #{progress_state.get_progress()['current_run']}... (this may take a while)")
        rageval=eval.RagEvaluator(
            rag_builder, # code for rag function
            test_ds, 
            llm = get_model_obj('llm', eval_llm), 
            embeddings = get_model_obj('embedding', eval_embedding), 
            #TODO: Fetch Run Config settings from advanced settings from front-end
            run_config = run_config,
            is_async=RUN_CONFIG_IS_ASYNC
            )
        result=rageval.evaluate()
        logger.debug(f'progress_state={progress_state.get_progress()}')
    
    if kwargs['include_granular_combos']:
        # Objective function for Bayesian optimization on the custom RAG configurations
        @use_named_args(space)
        def objective(**params):
            config = lc_templates.generate_config_from_params(params)
            str_config=json.dumps(config)
            score = configs_evaluated.get(str_config, None)
            if score:
                logger.info(f"Config already evaluated with score: {score}: {config}")
                return score
            
            config['loader_kwargs'] = src_data
            config['run_id'] = run_id
            # logger.info(f"Config raw={config}\n\n")
            # logger.info(f"Config={json.dumps(config, indent=4)}\n\n")
            
            progress_state.increment_progress()
            logger.info(f"Running: {progress_state.get_progress()['current_run']}/{progress_state.get_progress()['total_runs']}")
            logger.info(f"Initializing RAG object...")
            rag_builder = RagBuilder(config)
            run_config = RunConfig(timeout=RUN_CONFIG_TIMEOUT, max_workers=RUN_CONFIG_MAX_WORKERS, max_wait=RUN_CONFIG_MAX_WAIT, max_retries=RUN_CONFIG_MAX_RETRIES)
            # logger.info(f"{repr(run_config)}")

            # Dummy run to test config structures
            # scores=[0.5890422913, 0.7656478429, 0.5935820215, 0.6100727287, 0.7904418542, 0.8966577465, 0.6205320374, 0.5581511382, 0.5966923152, 0.6609632653, 0.550011964, 0.5402692061, 0.5755822793, 0.6234577837, 0.5905206211, 0.5864179955, 0.6062351971, 0.570672658, 0.7500015656, 0.7747984829, 0.7993104194, 0.781805689, 0.5710751929, 0.6645166332, 0.622714199, 0.6356301621, 0.6241188896, 0.8153687664, 0.6827077848, 0.6959527751, 0.8423843881, 0.9609655913, 0.6698080329, 0.5912493806, 0.7359742148, 0.7080427047, 0.6899119678, 0.6105474717, 0.7208188469, 0.695968622, 0.6869681458, 0.7269693914, 0.7424575424, 0.7011177759, 0.8697962711, 0.8088942748, 0.9005903531, 0.8688290896, 0.6666808804, 0.666883309, 0.6888392867, 0.7296173512, 0.6497820307, 0.9349375798, 0.6906564857, 0.7924750533, 0.8931411951, 0.9462395027, 0.881902146, 0.6423630407, 0.7474532458, 0.8388990762, 0.6705516029, 0.7747971947, 0.7218534451, 0.8823771379, 0.8505055572, 0.6567467535, 0.7043667001, 0.6939435603, 0.8808846607, 0.9005438973, 0.8691391629, 0.9763763024, 0.6278870244, 0.7355142518, 0.7633544088, 0.5913903849, 0.626892352, 0.6987860021, 0.6456495151, 0.7416265216, 0.6446452076, 0.7546382667, 0.800226133, 0.9454843785, 0.9280627528, 0.6740895569, 0.7741376011, 0.7247380601, 0.6472672733, 0.8251968841, 0.9085414624, 0.8238757897, 0.6880305725, 0.6632702383, 0.8470425157, 0.6590755791, 0.7576560761, 0.7567810953]
            # try:
            #     score = scores[int(time.time())%100]
            # except:
            #      score = -1
            logger.info(f"Evaluating RAG Config #{progress_state.get_progress()['current_run']}... \n(this may take a while)")
            rageval = eval.RagEvaluator(
                rag_builder,
                test_ds, 
                llm = get_model_obj('llm', eval_llm), 
                embeddings = get_model_obj('embedding', eval_embedding), 
                run_config=run_config,
                is_async=RUN_CONFIG_IS_ASYNC
            )
            # x=input("Continue? ")
            # if x.lower() != 'y':
            #      exit()
            score = rageval.evaluate()
            if not score:
                logger.info(f"Completed evaluation. Adding to configs evaluated...")
                configs_evaluated[str_config]=score
            return -score  # We negate the score because gp_minimize minimizes
        
        # Run Bayesian optimization
        logger.info(f"Running Bayesian optimization...")
        result = gp_minimize(objective, space, n_calls=num_runs, random_state=42) #, callback=DeltaXStopper(1e-8))
        logger.info(f"Completed Bayesian optimization...")

        best_params = result.x
        best_score = -result.fun

        logger.info(f"Best Configuration: {best_params}")
        logger.info(f"Best Score: {best_score}")
    return 0

def rag_builder_bayes_optimization_optuna(**kwargs):
    run_id=kwargs['run_id']
    src_data=kwargs['src_data']
    selected_templates = kwargs.get('selected_templates', [])
    vectorDB=kwargs['vectorDB']
    min_chunk_size=kwargs.get('min_chunk_size', 1000)
    max_chunk_size=kwargs.get('max_chunk_size', 1000)
    num_runs=kwargs.get('num_runs')
    n_jobs=kwargs.get('n_jobs')
    other_embedding=kwargs.get('other_embedding')
    other_llm=kwargs.get('other_llm')
    logger.info(f'other_embedding={other_embedding}')
    logger.info(f'other_llm={other_llm}')
    eval_framework=kwargs.get('eval_framework') # TODO: Add this as an argument to RagEvaluator
    eval_embedding=kwargs.get('eval_embedding')
    eval_llm=kwargs.get('eval_llm')
    sota_embedding=kwargs.get('sota_embedding')
    sota_llm=kwargs.get('sota_llm')
    test_data=kwargs['test_data'] #loader_kwargs ={'source':'url','input_path': url1},
    test_df=pd.read_csv(test_data)
    test_ds = Dataset.from_pandas(test_df)
    disabled_opts=kwargs['disabled_opts']
    result=None
    # Define the configuration space
    logger.info(f"Initializing RAG parameter set...")
    lc_templates.init(vectorDB, min_chunk_size, max_chunk_size, other_embedding, other_llm)
    # configs_to_run=dict()
    cnt_templates=0
    llm = get_model_obj('llm', eval_llm) 
    embeddings = get_model_obj('embedding', eval_embedding)
    # configs_to_run= {1:{'ragname':'simple_rag'},2:{'ragname':'semantic_chunker'},3:{'ragname':'hyde'},4:{'ragname':'hybrid_rag'},4:{'ragname':'crag'}} 
    #TODO: Add a check to see if the templates are to be included

    
    if kwargs['compare_templates']:
        # configs_to_run.update(top_n_templates)
        cnt_templates = len(selected_templates)

    if kwargs['include_granular_combos']:
        lc_templates.filter_exclusions(exclude_elements=disabled_opts)
        # space = lc_templates.generate_config_space_optuna(exclude_elements=disabled_opts)
        # logger.info(f"Config space={space}")
        cnt_combos=lc_templates.count_combos() + cnt_templates
        logger.info(f"Number of RAG combinations : {cnt_combos}")
        configs_evaluated=dict()
    
        if cnt_combos < num_runs:
            total_runs=cnt_combos
        else:
            total_runs = num_runs + cnt_templates
    else:
        logger.info(f"Number of RAG combinations : {cnt_templates}")
        total_runs = cnt_templates
    
    progress_state.set_total_runs(total_runs)

    # Run Templates first if templates have been selected
    # configs_to_run= {1:{'ragname':'simple_rag'}}
    for key in selected_templates:
        val = top_n_templates[key]
        progress_state.increment_progress()
        logger.info(f"Running: {progress_state.get_progress()['current_run']}/{progress_state.get_progress()['total_runs']}")
        logger.info(f"SOTA template: {key}: {val['description']}")
        # logger.info(f"Template:{key}: {val['description']}:{val['retrieval_model']}")
        print(val)
        val['loader_kwargs']=src_data
        val['embedding_kwargs']={'embedding_model': sota_embedding}
        val['llm']=sota_llm
        val['run_id']=run_id
        rag_builder=SOTARAGBuilder(val)
        run_config=RunConfig(timeout=RUN_CONFIG_TIMEOUT, max_workers=RUN_CONFIG_MAX_WORKERS, max_wait=RUN_CONFIG_MAX_WAIT, max_retries=RUN_CONFIG_MAX_RETRIES)
        # logger.info(f"{repr(run_config)}")
        # time.sleep(30)
        # result=0
        logger.info(f"Evaluating RAG Config #{progress_state.get_progress()['current_run']}... (this may take a while)")
        rageval=eval.RagEvaluator(
            rag_builder, # code for rag function
            test_ds, 
            llm = llm, 
            embeddings = embeddings, 
            #TODO: Fetch Run Config settings from advanced settings from front-end
            run_config = run_config,
            is_async=RUN_CONFIG_IS_ASYNC
            )
        result=rageval.evaluate()
        logger.debug(f'progress_state={progress_state.get_progress()}')
    
    if kwargs['include_granular_combos']:
        # Objective function for Bayesian optimization on the custom RAG configurations
        
        def objective(trial):
            if n_jobs == -1 or n_jobs > 1:
                delay = random.uniform(0, 10)  # Random delay between 0 and 5 seconds
                logger.info(f"Delaying {trial.number} for {delay} seconds to avoid race conditions...")
                time.sleep(delay)
            try:
                config = lc_templates.generate_config_for_trial_optuna(trial)
                states_to_consider = (TrialState.COMPLETE,)
                trials_to_consider = trial.study.get_trials(deepcopy=False, states=states_to_consider)
                for t in reversed(trials_to_consider):
                    if trial.params == t.params:
                        # Use the existing value as trial duplicated the parameters.
                        progress_state.increment_progress()
                        logger.info(f"Config already evaluated with score: {t.value}: {config}")
                        return t.value
                                    
                config['loader_kwargs'] = src_data
                config['run_id'] = run_id
                logger.info(f"Config raw={config}\n\n")
                # logger.info(f"Config={json.dumps(config, indent=4)}\n\n")
                
                progress_state.increment_progress()
                logger.info(f"Running: {progress_state.get_progress()['current_run']}/{progress_state.get_progress()['total_runs']}")
                logger.info(f"Initializing RAG object...")
                rag_builder = RagBuilder(config)
                run_config = RunConfig(timeout=RUN_CONFIG_TIMEOUT, max_workers=RUN_CONFIG_MAX_WORKERS, max_wait=RUN_CONFIG_MAX_WAIT, max_retries=RUN_CONFIG_MAX_RETRIES)
                # logger.info(f"{repr(run_config)}")

                # Dummy run to test config structures
                # scores=[0.5890422913, 0.7656478429, 0.5935820215, 0.6100727287, 0.7904418542, 0.8966577465, 0.6205320374, 0.5581511382, 0.5966923152, 0.6609632653, 0.550011964, 0.5402692061, 0.5755822793, 0.6234577837, 0.5905206211, 0.5864179955, 0.6062351971, 0.570672658, 0.7500015656, 0.7747984829, 0.7993104194, 0.781805689, 0.5710751929, 0.6645166332, 0.622714199, 0.6356301621, 0.6241188896, 0.8153687664, 0.6827077848, 0.6959527751, 0.8423843881, 0.9609655913, 0.6698080329, 0.5912493806, 0.7359742148, 0.7080427047, 0.6899119678, 0.6105474717, 0.7208188469, 0.695968622, 0.6869681458, 0.7269693914, 0.7424575424, 0.7011177759, 0.8697962711, 0.8088942748, 0.9005903531, 0.8688290896, 0.6666808804, 0.666883309, 0.6888392867, 0.7296173512, 0.6497820307, 0.9349375798, 0.6906564857, 0.7924750533, 0.8931411951, 0.9462395027, 0.881902146, 0.6423630407, 0.7474532458, 0.8388990762, 0.6705516029, 0.7747971947, 0.7218534451, 0.8823771379, 0.8505055572, 0.6567467535, 0.7043667001, 0.6939435603, 0.8808846607, 0.9005438973, 0.8691391629, 0.9763763024, 0.6278870244, 0.7355142518, 0.7633544088, 0.5913903849, 0.626892352, 0.6987860021, 0.6456495151, 0.7416265216, 0.6446452076, 0.7546382667, 0.800226133, 0.9454843785, 0.9280627528, 0.6740895569, 0.7741376011, 0.7247380601, 0.6472672733, 0.8251968841, 0.9085414624, 0.8238757897, 0.6880305725, 0.6632702383, 0.8470425157, 0.6590755791, 0.7576560761, 0.7567810953]
                # try:
                #     score = scores[int(time.time())%100]
                # except:
                #      score = -1
                # return score
                logger.info(f"Evaluating RAG Config #{trial.number+1}... \n(this may take a while)")
                rageval = eval.RagEvaluator(
                    rag_builder,
                    test_ds, 
                    llm = llm, 
                    embeddings = embeddings, 
                    run_config=run_config,
                    is_async=RUN_CONFIG_IS_ASYNC
                )
                ## x=input("Continue? ")
                ## if x.lower() != 'y':
                ##      exit()
                result = rageval.evaluate()
                logger.info(f"Completed evaluation. result={result}...")
                if 'answer_correctness' in result and result['answer_correctness'] != float('NaN'):
                    if not progress_state.get_progress()['first_eval_complete']:
                        progress_state.set_first_eval_complete()
                    return result['answer_correctness'] 
                return float('NaN')
                
            except Exception as e:
                logger.error(f"Error while evaluating config: {config}")
                logger.error(f"Error: {e}")
                return float('NaN')

        
        # Run Bayesian optimization
        logger.info(f"Running Bayesian optimization...")
        optuna.logging.set_verbosity(optuna.logging.DEBUG)
        storage = RDBStorage(
            url=f"sqlite:///{DATABASE}",
            engine_kwargs={"pool_size": 20, "connect_args": {"timeout": 10}},
            heartbeat_interval=60, 
            grace_period=180,
            failed_trial_callback=optuna.storages.RetryFailedTrialCallback(max_retry=3),
        )
        study = optuna.create_study(
            study_name=str(run_id),
            storage=storage,
            load_if_exists=True,
            direction="maximize",
            # directions=["maximize", "minimize"],
            sampler=optuna.samplers.TPESampler(),
            pruner=optuna.pruners.MedianPruner()
        )
        study.optimize(objective, n_trials=num_runs, n_jobs=n_jobs, catch=(RagBuilderException, eval.RagEvaluatorException))
        
        logger.info(f"Completed Bayesian optimization...")

        best_trial = study.best_trial
        # best_trial = max(study.best_trials, key=lambda t: t.values[1])
        # best_params = study.best_params
        # best_score = -study.best_value

        logger.info(f"Best Configuration: {best_trial.number}: {best_trial.params}:")
        logger.info(f"Best Score: {best_trial.values}")

    return 0

def rag_builder(**kwargs):
    run_id=kwargs['run_id']
    src_data=kwargs['src_data']
    selected_templates = kwargs.get('selected_templates', [])
    vectorDB=kwargs['vectorDB']
    min_chunk_size=kwargs.get('min_chunk_size', 1000)
    max_chunk_size=kwargs.get('max_chunk_size', 1000)
    other_embedding=kwargs.get('other_embedding')
    other_llm=kwargs.get('other_llm')
    eval_framework=kwargs.get('eval_framework') # TODO: Add this as an argument to RagEvaluator
    eval_embedding=kwargs.get('eval_embedding')
    eval_llm=kwargs.get('eval_llm')
    sota_embedding=kwargs.get('sota_embedding')
    sota_llm=kwargs.get('sota_llm')
    test_data=kwargs['test_data'] #loader_kwargs ={'source':'url','input_path': url1},
    test_df=pd.read_csv(test_data)
    test_ds = Dataset.from_pandas(test_df)
    disabled_opts=kwargs['disabled_opts']
    result=None
    configs_to_run = []
    cnt_combos = 0

    if kwargs['compare_templates']:
        # configs_to_run.update(top_n_templates)
        logger.info(f"Gathering SOTA RAG configs...")
        cnt_combos = len(selected_templates)
        configs_to_run.append({'type': 'SOTA','configs': selected_templates})

    if kwargs['include_granular_combos']:
        logger.info(f"Initializing RAG parameter set...")
        lc_templates.init(vectorDB, min_chunk_size, max_chunk_size, other_embedding, other_llm)
        custom_combos=lc_templates.nuancedCombos(disabled_opts)
        configs_to_run.append({'type': 'CUSTOM','configs': custom_combos})
        cnt_combos+=len(custom_combos)


    logger.info(f"Number of RAG combinations : {cnt_combos}")
    progress_state.set_total_runs(cnt_combos)

    for configs in configs_to_run:
        if configs['type'] == 'SOTA':
            for key in configs['configs']:
                val = top_n_templates[key]
                progress_state.increment_progress()
                logger.info(f"Running: {progress_state.get_progress()['current_run']}/{progress_state.get_progress()['total_runs']}")
                logger.info(f"SOTA template: {key}: {val['description']}")
                val['loader_kwargs']=src_data
                val['embedding_kwargs']={'embedding_model': sota_embedding}
                val['llm']=sota_llm
                val['run_id']=run_id
                rag_builder=SOTARAGBuilder(val)
                run_config=RunConfig(timeout=RUN_CONFIG_TIMEOUT, max_workers=RUN_CONFIG_MAX_WORKERS, max_wait=RUN_CONFIG_MAX_WAIT, max_retries=RUN_CONFIG_MAX_RETRIES)
                # logger.info(f"{repr(run_config)}")
                # time.sleep(30)
                # result=0
                logger.info(f"Evaluating RAG Config #{progress_state.get_progress()['current_run']}... (this may take a while)")
                rageval=eval.RagEvaluator(
                    rag_builder, # code for rag function
                    test_ds, 
                    llm = get_model_obj('llm', eval_llm), 
                    embeddings = get_model_obj('embedding', eval_embedding), 
                    #TODO: Fetch Run Config settings from advanced settings from front-end
                    run_config = run_config,
                    is_async=RUN_CONFIG_IS_ASYNC
                    )
                result=rageval.evaluate()
                logger.debug(f'progress_state={progress_state.get_progress()}')
        if configs['type'] == 'CUSTOM':
            for val in configs['configs'].values():
                progress_state.increment_progress()
                logger.info(f"Running: {progress_state.get_progress()['current_run']}/{progress_state.get_progress()['total_runs']}")
                val['loader_kwargs']=src_data
                val['run_id']=run_id
                rag_builder=RagBuilder(val)
                run_config=RunConfig(timeout=RUN_CONFIG_TIMEOUT, max_workers=RUN_CONFIG_MAX_WORKERS, max_wait=RUN_CONFIG_MAX_WAIT, max_retries=RUN_CONFIG_MAX_RETRIES)
                # logger.info(f"{repr(run_config)}")
                # time.sleep(30)
                # result=0
                logger.info(f"Evaluating RAG Config #{progress_state.get_progress()['current_run']}... (this may take a while)")
                rageval=eval.RagEvaluator(
                    rag_builder, # code for rag function
                    test_ds, 
                    llm = get_model_obj('llm', eval_llm), 
                    embeddings = get_model_obj('embedding', eval_embedding), 
                    #TODO: Fetch Run Config settings from advanced settings from front-end
                    run_config = run_config,
                    is_async=RUN_CONFIG_IS_ASYNC
                    )
                result=rageval.evaluate()
    return result

import importlib
class SOTARAGBuilder:
    def __init__(self, val):
        self.config = val
        self.run_id = val['run_id']
        self.loader_kwargs = val['loader_kwargs']
        self.llm = val['llm']
        self.embedding_kwargs = val['embedding_kwargs']
        logger.debug(f"SOTA template RAGbuilder Invoked {val}")
        sota_module = importlib.import_module('ragbuilder.rag_templates.sota.'+val['module'])
        logger.debug(f"{val['name']} initiated")
        self.router=rag.sota_code_mod(
            code=sota_module.code, 
            input_path=self.loader_kwargs['input_path'],
            retrieval_model=self.llm,
            embedding_kwargs=self.embedding_kwargs
        )
        locals_dict={}
        globals_dict = globals()

        logger.info("Creating RAG object from generated code...(this may take a while in some cases)")
        try:
            logger.info(f"Generated Code\n{self.router}")
            exec(self.router,globals_dict,locals_dict)
            self.rag = locals_dict['rag_pipeline']()
        except Exception as e:
            logger.error(f"Error invoking RAG. ERROR: {e}")
    
    def __repr__(self):
        try:
            json_config=json.dumps(self.config)
        except Exception as e:
            logger.error(f"Error serializing RAG config as JSON: {e}")
            logger.debug(f"self.config = {self.config}")
            raw_config=str(self.config).replace("'", '"')
            return json.dumps({"msg": "Failed to serialize RAG config", "raw_config": raw_config})
        return json_config

class RagBuilderException(Exception):
    pass

class RagBuilder:
    def __init__(self, val):
        self.config = val
        self.run_id = val['run_id']
        self.framework=val['framework']
        # self.description=val['description']
        self.retrieval_model = val['retrieval_model']
        self.source_ids = [1]
        self.loader_kwargs =   val['loader_kwargs']
        self.chunking_kwargs=val['chunking_kwargs']
        self.vectorDB_kwargs=val['vectorDB_kwargs']
        self.embedding_kwargs=val['embedding_kwargs']
        self.retriever_kwargs=val['retriever_kwargs']
        # self.prompt_text =  val['prompt_text'] 

        # self.router(Configs) # Calls appropriate code generator calls codeGen Within returns Code string
        # namespace={}
        # exec(rag_func_str, namespace) # executes code
        # ragchain=namespace['ragchain'] catch the func object
        # self.runCode=ragchain()

        # output of router is genrated code as string
        self.router=rag.codeGen(
            framework=self.framework,
            # description=self.description,
            retrieval_model = self.retrieval_model,
            source_ids = self.source_ids,
            loader_kwargs = self.loader_kwargs,
            chunking_kwargs=self.chunking_kwargs,
            vectorDB_kwargs=self.vectorDB_kwargs,
            embedding_kwargs=self.embedding_kwargs,
            retriever_kwargs=self.retriever_kwargs
        )
        
        logger.info("Creating RAG object from generated code...(this may take a while in some cases)")
        try:
        #execution os string
<<<<<<< HEAD
            logger.info(f"Generated Code\n{self.router}")
            exec(self.router,globals_dict,locals_dict)

            #old rag func hooked to eval
            self.rag = locals_dict['rag_pipeline']()
=======
            logger.debug(f"Generated Code\n{self.router}")
            self.rag = self._exec()
            # print(f"self.rag = {self.rag}")
>>>>>>> ae461c2d
        except Exception as e:
            logger.error(f"Error creating RAG object from generated code. ERROR: {e}")
            raise RagBuilderException(f"Error creating RAG object from generated code. ERROR: {e}")
    
    @retry(stop=stop_after_attempt(3), wait=wait_random_exponential(multiplier=1, min=4, max=60),
           retry=(retry_if_result(lambda result: result is None)
                   | retry_if_exception_type(openai.APITimeoutError)
                   | retry_if_exception_type(openai.APIError)
                   | retry_if_exception_type(openai.APIConnectionError)
                   | retry_if_exception_type(openai.RateLimitError)),
           before_sleep=before_sleep_log(logger, LOG_LEVEL)) 
    def _exec(self):
        locals_dict={}
        exec(self.router, None, locals_dict)
        ragchain=locals_dict['rag_pipeline']()
        return ragchain

    def __repr__(self):
        try:
            json_config=json.dumps(self.config)
        except Exception as e:
            logger.error(f"Error serializing RAG config as JSON: {e}")
            logger.debug(f"self.config = {self.config}")
            raw_config=str(self.config).replace("'", '"')
            return json.dumps({"msg": "Failed to serialize RAG config", "raw_config": raw_config})
        return json_config

def byor_ragbuilder(test_ds,eval_llm,eval_embedding):
    current_directory = os.getcwd()
    print(f"Current Working Directory: {current_directory}")
    folder_path = current_directory+'/byor'

    # Iterate over all files in the folder
    for filename in os.listdir(folder_path):
        # Only consider .py files
        print('filename',filename)
        if filename.endswith('.py') and filename != '__init__.py':
            module_name = filename[:-3]  # Strip .py extension
            module_path = os.path.join(folder_path, filename)
            
            # Dynamically load the module
            spec = importlib.util.spec_from_file_location(module_name, module_path)
            module = importlib.util.module_from_spec(spec)
            spec.loader.exec_module(module)
            
            # Check if the module has 'rag_pipline' function and execute it
            if hasattr(module, 'rag_pipeline'):
                print(f"found rag_pipeline() from {module_name}")
                logger.info("BYOR Ragbuilder Initiated")
                progress_state.increment_progress()
                logger.info(f"Running: {progress_state.get_progress()['current_run']}/{progress_state.get_progress()['total_runs']}")
                # logger.info(f"Template:{key}: {val['description']}:{val['retrieval_model']}")
                logger.info("BYOR Ragbuilder Class Initiated")
                run_config=RunConfig(timeout=RUN_CONFIG_TIMEOUT, max_workers=RUN_CONFIG_MAX_WORKERS, max_wait=RUN_CONFIG_MAX_WAIT, max_retries=RUN_CONFIG_MAX_RETRIES)
                logger.info(f"Evaluating RAG Config #{progress_state.get_progress()['current_run']}... (this may take a while)")
                rag_builder=module.rag_pipline()
                rageval=eval.RagEvaluator(
                    rag_builder, # code for rag function
                    test_ds, 
                    llm = get_model_obj('llm', eval_llm), 
                    embeddings = get_model_obj('embedding', eval_embedding), 
                    #TODO: Fetch Run Config settings from advanced settings from front-end
                    run_config = run_config,
                    is_async=RUN_CONFIG_IS_ASYNC
                    )
                result=rageval.evaluate()
                logger.debug(f'progress_state={progress_state.get_progress()}')
    <|MERGE_RESOLUTION|>--- conflicted
+++ resolved
@@ -118,12 +118,8 @@
 from langchain.docstore.document import Document
 from langchain.prompts import ChatPromptTemplate
 from ragbuilder.graph_utils.graph_loader import load_graph 
-<<<<<<< HEAD
 import chromadb
  
-=======
-
->>>>>>> ae461c2d
 # import local modules
 from ragbuilder.langchain_module.retriever.retriever import *
 from ragbuilder.langchain_module.loader.loader import *
@@ -640,17 +636,9 @@
         logger.info("Creating RAG object from generated code...(this may take a while in some cases)")
         try:
         #execution os string
-<<<<<<< HEAD
-            logger.info(f"Generated Code\n{self.router}")
-            exec(self.router,globals_dict,locals_dict)
-
-            #old rag func hooked to eval
-            self.rag = locals_dict['rag_pipeline']()
-=======
             logger.debug(f"Generated Code\n{self.router}")
             self.rag = self._exec()
             # print(f"self.rag = {self.rag}")
->>>>>>> ae461c2d
         except Exception as e:
             logger.error(f"Error creating RAG object from generated code. ERROR: {e}")
             raise RagBuilderException(f"Error creating RAG object from generated code. ERROR: {e}")
